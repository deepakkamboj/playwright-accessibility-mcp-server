--- conflicted
+++ resolved
@@ -31,26 +31,4 @@
         run: npm install
 
       - name: Run build
-        run: npm run build
-
-<<<<<<< HEAD
-      - name: Package npm module
-        run: npm pack
-
-      - name: Configure Git user
-        run: |
-          git config user.name "${GITHUB_ACTOR}"
-          git config user.email "${GITHUB_ACTOR}@users.noreply.github.com"
-
-      - name: Bump version
-        run: npm version patch -m "Bump version to %s [skip ci]"
-
-      - name: Push version changes
-        run: git push --follow-tags
-
-      - name: Publish to npm
-        run: npm publish --verbose
-        env:
-          NODE_AUTH_TOKEN: ${{ secrets.NPM_TOKEN }}
-=======
->>>>>>> cc811a9f
+        run: npm run build